# This code is part of Qiskit.
#
# (C) Copyright IBM 2017, 2023
#
# This code is licensed under the Apache License, Version 2.0. You may
# obtain a copy of this license in the LICENSE.txt file in the root directory
# of this source tree or at http://www.apache.org/licenses/LICENSE-2.0.
#
# Any modifications or derivative works of this code must retain this
# copyright notice, and modified files need to carry a notice indicating
# that they have been altered from the originals.
"""
Optimized list of Pauli operators
"""
# pylint: disable=invalid-name

from __future__ import annotations
import copy

import numpy as np

from qiskit.circuit import QuantumCircuit
from qiskit.circuit.barrier import Barrier
from qiskit.circuit.delay import Delay
from qiskit.exceptions import QiskitError
from qiskit.quantum_info.operators.base_operator import BaseOperator
from qiskit.quantum_info.operators.mixins import AdjointMixin, MultiplyMixin
from qiskit.circuit.instruction import Instruction


# utility for _to_matrix
_PARITY = np.array([-1 if bin(i).count("1") % 2 else 1 for i in range(256)], dtype=complex)


class BasePauli(BaseOperator, AdjointMixin, MultiplyMixin):
    r"""Symplectic representation of a list of N-qubit Paulis.

    Base class for Pauli and PauliList.
    """

    def __init__(self, z: np.ndarray, x: np.ndarray, phase: np.ndarray):
        """Initialize the BasePauli.

        This is an array of M N-qubit Paulis defined as
        P = (-i)^phase Z^z X^x.

        Args:
            z (np.ndarray): input z matrix.
            x (np.ndarray): input x matrix.
            phase (np.ndarray): input phase vector.
        """
        self._z = z
        self._x = x
        self._phase = phase
        self._num_paulis, num_qubits = self._z.shape
        super().__init__(num_qubits=num_qubits)

    def copy(self):
        """Make a deep copy of current operator."""
        # Deepcopy has terrible performance on objects with Numpy arrays
        # attributes so we make a shallow copy and then manually copy the
        # Numpy arrays to efficiently mimic a deepcopy
        ret = copy.copy(self)
        ret._z = self._z.copy()
        ret._x = self._x.copy()
        ret._phase = self._phase.copy()
        return ret

    # ---------------------------------------------------------------------
    # BaseOperator methods
    # ---------------------------------------------------------------------

    def tensor(self, other):
        return self._tensor(self, other)

    def expand(self, other):
        return self._tensor(other, self)

    @classmethod
    def _tensor(cls, a, b):
        x1 = cls._stack(a._x, b._num_paulis, False)
        x2 = cls._stack(b._x, a._num_paulis)
        z1 = cls._stack(a._z, b._num_paulis, False)
        z2 = cls._stack(b._z, a._num_paulis)
        phase1 = (
            np.vstack(b._num_paulis * [a._phase])
            .transpose(1, 0)
            .reshape(a._num_paulis * b._num_paulis)
        )
        phase2 = cls._stack(b._phase, a._num_paulis)
        z = np.hstack([z2, z1])
        x = np.hstack([x2, x1])
        phase = np.mod(phase1 + phase2, 4)
        return BasePauli(z, x, phase)

    def compose(self, other, qargs: list | None = None, front: bool = False, inplace=False):
        """Return the composition of Paulis.

        Args:
            a ({cls}): an operator object.
            b ({cls}): an operator object.
            qargs (list or None): Optional, qubits to apply dot product
                                  on (default: None).
            inplace (bool): If True update in-place (default: False).

        Returns:
            {cls}: The operator a.compose(b)

        Raises:
            QiskitError: if number of qubits of other does not match qargs.
        """.format(
            cls=type(self).__name__
        )
        # Validation
        if qargs is None and other.num_qubits != self.num_qubits:
            raise QiskitError(f"other {type(self).__name__} must be on the same number of qubits.")

        if qargs and other.num_qubits != len(qargs):
            raise QiskitError(
                f"Number of qubits of the other {type(self).__name__} does not match qargs."
            )

        if other._num_paulis not in [1, self._num_paulis]:
            raise QiskitError(
                "Incompatible BasePaulis. Second list must "
                "either have 1 or the same number of Paulis."
            )

        # Compute phase shift
        if qargs is not None:
            x1, z1 = self._x[:, qargs], self._z[:, qargs]
        else:
            x1, z1 = self._x, self._z
        x2, z2 = other._x, other._z

        # Get phase shift
        phase = self._phase + other._phase
        if front:
            phase += 2 * _count_y(x1, z2, dtype=phase.dtype)
        else:
            phase += 2 * _count_y(x2, z1, dtype=phase.dtype)

        # Update Pauli
        x = np.logical_xor(x1, x2)
        z = np.logical_xor(z1, z2)

        if qargs is None:
            if not inplace:
                return BasePauli(z, x, phase)
            # Inplace update
            self._x = x
            self._z = z
            self._phase = phase
            return self

        # Qargs update
        ret = self if inplace else self.copy()
        ret._x[:, qargs] = x
        ret._z[:, qargs] = z
        ret._phase = np.mod(phase, 4)
        return ret

    def _multiply(self, other: complex):
        """Return the {cls} other * self.

        Args:
            other (complex): a complex number in ``[1, -1j, -1, 1j]``.

        Returns:
            {cls}: the {cls} other * self.

        Raises:
            QiskitError: if the phase is not in the set ``[1, -1j, -1, 1j]``.
        """.format(
            cls=type(self).__name__
        )
        if isinstance(other, (np.ndarray, list, tuple)):
            phase = np.array([self._phase_from_complex(phase) for phase in other])
        else:
            phase = self._phase_from_complex(other)
        return BasePauli(self._z, self._x, np.mod(self._phase + phase, 4))

    def conjugate(self):
        """Return the conjugate of each Pauli in the list."""
        complex_phase = np.mod(self._phase, 2)
        if np.all(complex_phase == 0):
            return self
        return BasePauli(self._z, self._x, np.mod(self._phase + 2 * complex_phase, 4))

    def transpose(self):
        """Return the transpose of each Pauli in the list."""
        # Transpose sets Y -> -Y. This has effect on changing the phase
        parity_y = self._count_y(dtype=self._phase.dtype) % 2
        if np.all(parity_y == 0):
            return self
        return BasePauli(self._z, self._x, np.mod(self._phase + 2 * parity_y, 4))

    def commutes(self, other: BasePauli, qargs: list | None = None) -> np.ndarray:
        """Return ``True`` if Pauli commutes with ``other``.

        Args:
            other (BasePauli): another BasePauli operator.
            qargs (list): qubits to apply dot product on (default: ``None``).

        Returns:
            np.array: Boolean array of ``True`` if Paulis commute, ``False`` if
                      they anti-commute.

        Raises:
            QiskitError: if number of qubits of ``other`` does not match ``qargs``.
        """
        if qargs is not None and len(qargs) != other.num_qubits:
            raise QiskitError(
                "Number of qubits of other Pauli does not match number of "
                "qargs ({} != {}).".format(other.num_qubits, len(qargs))
            )
        if qargs is None and self.num_qubits != other.num_qubits:
            raise QiskitError(
                "Number of qubits of other Pauli does not match the current "
                "Pauli ({} != {}).".format(other.num_qubits, self.num_qubits)
            )
        if qargs is not None:
            inds = list(qargs)
            x1, z1 = self._x[:, inds], self._z[:, inds]
        else:
            x1, z1 = self._x, self._z
        a_dot_b = np.mod(_count_y(x1, other._z), 2)
        b_dot_a = np.mod(_count_y(other._x, z1), 2)
        return a_dot_b == b_dot_a

<<<<<<< HEAD
    def evolve(
        self, other: BasePauli | QuantumCircuit, qargs: list | None = None, frame: str = "h"
    ) -> BasePauli:
        r"""Heisenberg picture evolution of a Pauli by a Clifford.
=======
    def evolve(self, other, qargs=None, frame="h"):
        r"""Performs either Heisenberg (default) or Schrödinger picture
        evolution of the Pauli by a Clifford and returns the evolved Pauli.
>>>>>>> 8a8609f9

        Schrödinger picture evolution can be chosen by passing parameter ``frame='s'``.
        This option yields a faster calculation.

        Heisenberg picture evolves the Pauli as :math:`P^\prime = C^\dagger.P.C`.

        Schrödinger picture evolves the Pauli as :math:`P^\prime = C.P.C^\dagger`.

        Args:
            other (BasePauli or QuantumCircuit): The Clifford circuit to evolve by.
            qargs (list): a list of qubits to apply the Clifford to.
            frame (string): ``'h'`` for Heisenberg or ``'s'`` for Schrödinger framework.

        Returns:
            BasePauli: the Pauli :math:`C^\dagger.P.C` (Heisenberg picture)
            or the Pauli :math:`C.P.C^\dagger` (Schrödinger picture).

        Raises:
            QiskitError: if the Clifford number of qubits and ``qargs`` don't match.
        """
        # Check dimension
        if qargs is not None and len(qargs) != other.num_qubits:
            raise QiskitError(
                "Incorrect number of qubits for Clifford circuit ({} != {}).".format(
                    other.num_qubits, len(qargs)
                )
            )
        if qargs is None and self.num_qubits != other.num_qubits:
            raise QiskitError(
                "Incorrect number of qubits for Clifford circuit ({} != {}).".format(
                    other.num_qubits, self.num_qubits
                )
            )

        # Evolve via Pauli
        if isinstance(other, BasePauli):
            if frame == "s":
                ret = self.compose(other, qargs=qargs)
                ret = ret.compose(other.adjoint(), front=True, qargs=qargs)
            else:
                ret = self.compose(other.adjoint(), qargs=qargs)
                ret = ret.compose(other, front=True, qargs=qargs)
            return ret

        # pylint: disable=cyclic-import
        from qiskit.quantum_info.operators.symplectic.clifford import Clifford

        # Convert Clifford to quantum circuits
        if isinstance(other, Clifford):
            return self._evolve_clifford(other, qargs=qargs, frame=frame)

        # Otherwise evolve by the inverse circuit to compute C^dg.P.C
        if frame == "s":
            return self.copy()._append_circuit(other, qargs=qargs)
        return self.copy()._append_circuit(other.inverse(), qargs=qargs)

    def _evolve_clifford(self, other, qargs=None, frame="h"):
        """Heisenberg picture evolution of a Pauli by a Clifford."""

        if frame == "s":
            adj = other
        else:
            adj = other.adjoint()

        if qargs is None:
            qargs_ = slice(None)
        else:
            qargs_ = list(qargs)

        # pylint: disable=cyclic-import
        from qiskit.quantum_info.operators.symplectic.pauli_list import PauliList

        num_paulis = self._x.shape[0]

        ret = self.copy()
        ret._x[:, qargs_] = False
        ret._z[:, qargs_] = False

        idx = np.concatenate((self._x[:, qargs_], self._z[:, qargs_]), axis=1)
        for idx_, row in zip(
            idx.T,
            PauliList.from_symplectic(z=adj.z, x=adj.x, phase=2 * adj.phase),
        ):
            # most of the logic below is to properly index if self is a PauliList (2D),
            # while not trying to index if the object is just a Pauli (1D).
            if idx_.any():
                if np.sum(idx_) == num_paulis:
                    ret.compose(row, qargs=qargs, inplace=True)
                else:
                    ret[idx_] = ret[idx_].compose(row, qargs=qargs)

        return ret

    def _eq(self, other):
        """Entrywise comparison of Pauli equality."""
        return (
            self.num_qubits == other.num_qubits
            and np.all(np.mod(self._phase, 4) == np.mod(other._phase, 4))
            and np.all(self._z == other._z)
            and np.all(self._x == other._x)
        )

    # ---------------------------------------------------------------------
    # Helper Methods
    # ---------------------------------------------------------------------

    def __imul__(self, other):
        return self.compose(other, front=True, inplace=True)

    def __neg__(self):
        ret = copy.copy(self)
        ret._phase = np.mod(self._phase + 2, 4)
        return ret

    def _count_y(self, dtype=None):
        """Count the number of I Paulis"""
        return _count_y(self._x, self._z, dtype=dtype)

    @staticmethod
    def _stack(array, size, vertical=True):
        """Stack array."""
        if size == 1:
            return array
        if vertical:
            return np.vstack(size * [array]).reshape((size * len(array),) + array.shape[1:])
        return np.hstack(size * [array]).reshape((size * len(array),) + array.shape[1:])

    @staticmethod
    def _phase_from_complex(coeff):
        """Return the phase from a label"""
        if np.isclose(coeff, 1):
            return 0
        if np.isclose(coeff, -1j):
            return 1
        if np.isclose(coeff, -1):
            return 2
        if np.isclose(coeff, 1j):
            return 3
        raise QiskitError("Pauli can only be multiplied by 1, -1j, -1, 1j.")

    @staticmethod
    def _from_array(z, x, phase=0):
        """Convert array data to BasePauli data."""
        if isinstance(z, np.ndarray) and z.dtype == bool:
            base_z = z
        else:
            base_z = np.asarray(z, dtype=bool)
        if base_z.ndim == 1:
            base_z = base_z.reshape((1, base_z.size))
        elif base_z.ndim != 2:
            raise QiskitError("Invalid Pauli z vector shape.")

        if isinstance(x, np.ndarray) and x.dtype == bool:
            base_x = x
        else:
            base_x = np.asarray(x, dtype=bool)
        if base_x.ndim == 1:
            base_x = base_x.reshape((1, base_x.size))
        elif base_x.ndim != 2:
            raise QiskitError("Invalid Pauli x vector shape.")

        if base_z.shape != base_x.shape:
            raise QiskitError("z and x vectors are different size.")

        # Convert group phase convention to internal ZX-phase conversion.
        dtype = getattr(phase, "dtype", None)
        base_phase = np.mod(_count_y(base_x, base_z, dtype=dtype) + phase, 4)
        return base_z, base_x, base_phase

    @staticmethod
    def _to_matrix(
        z: np.ndarray,
        x: np.ndarray,
        phase: int = 0,
        group_phase: bool = False,
        sparse: bool = False,
    ) -> np.ndarray:
        """Return the matrix from symplectic representation.

        The Pauli is defined as :math:`P = (-i)^{phase + z.x} * Z^z.x^x`
        where ``array = [x, z]``.

        Args:
            z (array): The symplectic representation z vector.
            x (array): The symplectic representation x vector.
            phase (int): Pauli phase.
            group_phase (bool): Optional. If ``True`` use group-phase convention
                                instead of BasePauli ZX-phase convention.
                                (default: ``False``).
            sparse (bool): Optional. Of ``True`` return a sparse CSR matrix,
                           otherwise return a dense Numpy array
                           (default: ``False``).

        Returns:
            array: if ``sparse=False``.
            csr_matrix: if ``sparse=True``.
        """
        num_qubits = z.size

        # Convert to zx_phase
        if group_phase:
            phase += np.sum(x & z)
            phase %= 4

        dim = 2**num_qubits
        twos_array = 1 << np.arange(num_qubits)
        x_indices = np.asarray(x).dot(twos_array)
        z_indices = np.asarray(z).dot(twos_array)

        indptr = np.arange(dim + 1, dtype=np.uint)
        indices = indptr ^ x_indices
        if phase:
            coeff = (-1j) ** phase
        else:
            coeff = 1

        # Compute parities of `z_indices & indptr`, i.e.,
        # np.array([(-1) ** bin(i).count("1") for i in z_indices & indptr])
        vec_u64 = z_indices & indptr
        mat_u8 = np.zeros((vec_u64.size, 8), dtype=np.uint8)
        for i in range(8):
            mat_u8[:, i] = vec_u64 & 255
            vec_u64 >>= 8
            if np.all(vec_u64 == 0):
                break
        parity = _PARITY[np.bitwise_xor.reduce(mat_u8, axis=1)]

        data = coeff * parity
        if sparse:
            # Return sparse matrix
            from scipy.sparse import csr_matrix

            return csr_matrix((data, indices, indptr), shape=(dim, dim), dtype=complex)

        # Build dense matrix using csr format
        mat = np.zeros((dim, dim), dtype=complex)
        mat[range(dim), indices[:dim]] = data[:dim]
        return mat

    @staticmethod
    def _to_label(
        z: np.ndarray,
        x: np.ndarray,
        phase: int,
        group_phase: bool = False,
        full_group: bool = True,
        return_phase: bool = False,
    ) -> str:
        """Return the label string for a Pauli.

        Args:
            z (array): The symplectic representation z vector.
            x (array): The symplectic representation x vector.
            phase (int): Pauli phase.
            group_phase (bool): Optional. If ``True`` use group-phase convention
                                instead of BasePauli ZX-phase convention.
                                (default: ``False``).
            full_group (bool): If True return the Pauli label from the full Pauli group
                including complex coefficient from [1, -1, 1j, -1j]. If
                ``False`` return the unsigned Pauli label with coefficient 1
                (default: ``True``).
            return_phase (bool): If ``True`` return the adjusted phase for the coefficient
                of the returned Pauli label. This can be used even if
                ``full_group=False``.

        Returns:
            str: the Pauli label from the full Pauli group (if ``full_group=True``) or
                from the unsigned Pauli group (if ``full_group=False``).
            tuple[str, int]: if ``return_phase=True`` returns a tuple of the Pauli
                            label (from either the full or unsigned Pauli group) and
                            the phase ``q`` for the coefficient :math:`(-i)^(q + x.z)`
                            for the label from the full Pauli group.
        """
        num_qubits = z.size
        phase = int(phase)
        coeff_labels = {0: "", 1: "-i", 2: "-", 3: "i"}
        label = ""
        for i in range(num_qubits):
            if not z[num_qubits - 1 - i]:
                if not x[num_qubits - 1 - i]:
                    label += "I"
                else:
                    label += "X"
            elif not x[num_qubits - 1 - i]:
                label += "Z"
            else:
                label += "Y"
                if not group_phase:
                    phase -= 1
        phase %= 4
        if phase and full_group:
            label = coeff_labels[phase] + label
        if return_phase:
            return label, phase
        return label

    def _append_circuit(
        self, circuit: QuantumCircuit | Instruction, qargs: list | None = None
    ) -> BasePauli:
        """Update BasePauli inplace by applying a Clifford circuit.

        Args:
            circuit (QuantumCircuit or Instruction): the gate or composite gate to apply.
            qargs (list or None): The qubits to apply gate to.

        Returns:
            BasePauli: the updated Pauli.

        Raises:
            QiskitError: if input gate cannot be decomposed into Clifford gates.
        """
        if isinstance(circuit, (Barrier, Delay)):
            return self

        if qargs is None:
            qargs = list(range(self.num_qubits))

        if isinstance(circuit, QuantumCircuit):
            gate = circuit.to_instruction()
        else:
            gate = circuit

        # Basis Clifford Gates
        basis_1q = {
            "i": _evolve_i,
            "id": _evolve_i,
            "iden": _evolve_i,
            "x": _evolve_x,
            "y": _evolve_y,
            "z": _evolve_z,
            "h": _evolve_h,
            "s": _evolve_s,
            "sdg": _evolve_sdg,
            "sinv": _evolve_sdg,
        }
        basis_2q = {"cx": _evolve_cx, "cz": _evolve_cz, "cy": _evolve_cy, "swap": _evolve_swap}

        # Non-Clifford gates
        non_clifford = ["t", "tdg", "ccx", "ccz"]

        if isinstance(gate, str):
            # Check if gate is a valid Clifford basis gate string
            if gate not in basis_1q and gate not in basis_2q:
                raise QiskitError(f"Invalid Clifford gate name string {gate}")
            name = gate
        else:
            # Assume gate is an Instruction
            name = gate.name

        # Apply gate if it is a Clifford basis gate
        if name in non_clifford:
            raise QiskitError(f"Cannot update Pauli with non-Clifford gate {name}")
        if name in basis_1q:
            if len(qargs) != 1:
                raise QiskitError("Invalid qubits for 1-qubit gate.")
            return basis_1q[name](self, qargs[0])
        if name in basis_2q:
            if len(qargs) != 2:
                raise QiskitError("Invalid qubits for 2-qubit gate.")
            return basis_2q[name](self, qargs[0], qargs[1])

        # If not a Clifford basis gate we try to unroll the gate and
        # raise an exception if unrolling reaches a non-Clifford gate.
        if gate.definition is None:
            raise QiskitError(f"Cannot apply Instruction: {gate.name}")
        if not isinstance(gate.definition, QuantumCircuit):
            raise QiskitError(
                "{} instruction definition is {}; expected QuantumCircuit".format(
                    gate.name, type(gate.definition)
                )
            )

        flat_instr = gate.definition
        bit_indices = {
            bit: index
            for bits in [flat_instr.qubits, flat_instr.clbits]
            for index, bit in enumerate(bits)
        }

        for instruction in flat_instr:
            if instruction.clbits:
                raise QiskitError(
                    f"Cannot apply Instruction with classical bits: {instruction.operation.name}"
                )
            # Get the integer position of the flat register
            new_qubits = [qargs[bit_indices[tup]] for tup in instruction.qubits]
            self._append_circuit(instruction.operation, new_qubits)

        # Since the individual gate evolution functions don't take mod
        # of phase we update it at the end
        self._phase %= 4
        return self


# ---------------------------------------------------------------------
# Evolution by Clifford gates
# ---------------------------------------------------------------------


def _evolve_h(base_pauli, qubit):
    """Update P -> H.P.H"""
    x = base_pauli._x[:, qubit].copy()
    z = base_pauli._z[:, qubit].copy()
    base_pauli._x[:, qubit] = z
    base_pauli._z[:, qubit] = x
    base_pauli._phase += 2 * np.logical_and(x, z).T.astype(base_pauli._phase.dtype)
    return base_pauli


def _evolve_s(base_pauli, qubit):
    """Update P -> S.P.Sdg"""
    x = base_pauli._x[:, qubit]
    base_pauli._z[:, qubit] ^= x
    base_pauli._phase += x.T.astype(base_pauli._phase.dtype)
    return base_pauli


def _evolve_sdg(base_pauli, qubit):
    """Update P -> Sdg.P.S"""
    x = base_pauli._x[:, qubit]
    base_pauli._z[:, qubit] ^= x
    base_pauli._phase -= x.T.astype(base_pauli._phase.dtype)
    return base_pauli


# pylint: disable=unused-argument
def _evolve_i(base_pauli, qubit):
    """Update P -> P"""
    return base_pauli


def _evolve_x(base_pauli, qubit):
    """Update P -> X.P.X"""
    base_pauli._phase += 2 * base_pauli._z[:, qubit].T.astype(base_pauli._phase.dtype)
    return base_pauli


def _evolve_y(base_pauli, qubit):
    """Update P -> Y.P.Y"""
    xp = base_pauli._x[:, qubit].T.astype(base_pauli._phase.dtype)
    zp = base_pauli._z[:, qubit].T.astype(base_pauli._phase.dtype)
    base_pauli._phase += 2 * (xp + zp)
    return base_pauli


def _evolve_z(base_pauli, qubit):
    """Update P -> Z.P.Z"""
    base_pauli._phase += 2 * base_pauli._x[:, qubit].T.astype(base_pauli._phase.dtype)
    return base_pauli


def _evolve_cx(base_pauli, qctrl, qtrgt):
    """Update P -> CX.P.CX"""
    base_pauli._x[:, qtrgt] ^= base_pauli._x[:, qctrl]
    base_pauli._z[:, qctrl] ^= base_pauli._z[:, qtrgt]
    return base_pauli


def _evolve_cz(base_pauli, q1, q2):
    """Update P -> CZ.P.CZ"""
    x1 = base_pauli._x[:, q1].copy()
    x2 = base_pauli._x[:, q2].copy()
    base_pauli._z[:, q1] ^= x2
    base_pauli._z[:, q2] ^= x1
    base_pauli._phase += 2 * np.logical_and(x1, x2).T.astype(base_pauli._phase.dtype)
    return base_pauli


def _evolve_cy(base_pauli, qctrl, qtrgt):
    """Update P -> CY.P.CY"""
    x1 = base_pauli._x[:, qctrl].copy()
    x2 = base_pauli._x[:, qtrgt].copy()
    z2 = base_pauli._z[:, qtrgt].copy()
    base_pauli._x[:, qtrgt] ^= x1
    base_pauli._z[:, qtrgt] ^= x1
    base_pauli._z[:, qctrl] ^= np.logical_xor(x2, z2)
    base_pauli._phase += x1 + 2 * np.logical_and(x1, x2).T.astype(base_pauli._phase.dtype)
    return base_pauli


def _evolve_swap(base_pauli, q1, q2):
    """Update P -> SWAP.P.SWAP"""
    x1 = base_pauli._x[:, q1].copy()
    z1 = base_pauli._z[:, q1].copy()
    base_pauli._x[:, q1] = base_pauli._x[:, q2]
    base_pauli._z[:, q1] = base_pauli._z[:, q2]
    base_pauli._x[:, q2] = x1
    base_pauli._z[:, q2] = z1
    return base_pauli


def _count_y(x, z, dtype=None):
    """Count the number of I Paulis"""
    return (x & z).sum(axis=1, dtype=dtype)<|MERGE_RESOLUTION|>--- conflicted
+++ resolved
@@ -228,16 +228,11 @@
         b_dot_a = np.mod(_count_y(other._x, z1), 2)
         return a_dot_b == b_dot_a
 
-<<<<<<< HEAD
     def evolve(
         self, other: BasePauli | QuantumCircuit, qargs: list | None = None, frame: str = "h"
     ) -> BasePauli:
-        r"""Heisenberg picture evolution of a Pauli by a Clifford.
-=======
-    def evolve(self, other, qargs=None, frame="h"):
         r"""Performs either Heisenberg (default) or Schrödinger picture
         evolution of the Pauli by a Clifford and returns the evolved Pauli.
->>>>>>> 8a8609f9
 
         Schrödinger picture evolution can be chosen by passing parameter ``frame='s'``.
         This option yields a faster calculation.
