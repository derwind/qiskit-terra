--- conflicted
+++ resolved
@@ -374,15 +374,9 @@
         coeffs = np.hstack((self.coeffs, other.coeffs))
         return SparsePauliOp(paulis, coeffs, ignore_pauli_phase=True, copy=False)
 
-<<<<<<< HEAD
     def _multiply(self, other: complex) -> SparsePauliOp:
-        if not isinstance(other, Number):
-            raise QiskitError("other is not a number")
-=======
-    def _multiply(self, other):
         if not isinstance(other, (Number, ParameterExpression)):
             raise QiskitError("other is neither a Number nor a Parameter/ParameterExpression")
->>>>>>> 8a8609f9
         if other == 0:
             # Check edge case that we deleted all Paulis
             # In this case we return an identity Pauli with a zero coefficient
