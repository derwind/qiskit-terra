# This code is part of Qiskit.
#
# (C) Copyright IBM 2017, 2022
#
# This code is licensed under the Apache License, Version 2.0. You may
# obtain a copy of this license in the LICENSE.txt file in the root directory
# of this source tree or at http://www.apache.org/licenses/LICENSE-2.0.
#
# Any modifications or derivative works of this code must retain this
# copyright notice, and modified files need to carry a notice indicating
# that they have been altered from the originals.
"""
Optimized list of Pauli operators
"""

from __future__ import annotations

from collections import defaultdict

import numpy as np
import rustworkx as rx

from qiskit.circuit.quantumcircuit import QuantumCircuit
from qiskit.exceptions import QiskitError
from qiskit.quantum_info.operators.custom_iterator import CustomIterator
from qiskit.quantum_info.operators.mixins import GroupMixin, LinearMixin
from qiskit.quantum_info.operators.symplectic.base_pauli import BasePauli
from qiskit.quantum_info.operators.symplectic.clifford import Clifford
from qiskit.quantum_info.operators.symplectic.pauli import Pauli
from qiskit.quantum_info.operators.symplectic.pauli_table import PauliTable
from qiskit.quantum_info.operators.symplectic.stabilizer_table import StabilizerTable


class PauliList(BasePauli, LinearMixin, GroupMixin):
    r"""List of N-qubit Pauli operators.

    This class is an efficient representation of a list of
    :class:`Pauli` operators. It supports 1D numpy array indexing
    returning a :class:`Pauli` for integer indexes or a
    :class:`PauliList` for slice or list indices.

    **Initialization**

    A PauliList object can be initialized in several ways.

        ``PauliList(list[str])``
            where strings are same representation with :class:`~qiskit.quantum_info.Pauli`.

        ``PauliList(Pauli) and PauliList(list[Pauli])``
            where Pauli is :class:`~qiskit.quantum_info.Pauli`.

        ``PauliList.from_symplectic(z, x, phase)``
            where ``z`` and ``x`` are 2 dimensional boolean ``numpy.ndarrays`` and ``phase`` is
            an integer in ``[0, 1, 2, 3]``.

    For example,

    .. code-block::

        import numpy as np

        from qiskit.quantum_info import Pauli, PauliList

        # 1. init from list[str]
        pauli_list = PauliList(["II", "+ZI", "-iYY"])
        print("1. ", pauli_list)

        pauli1 = Pauli("iXI")
        pauli2 = Pauli("iZZ")

        # 2. init from Pauli
        print("2. ", PauliList(pauli1))

        # 3. init from list[Pauli]
        print("3. ", PauliList([pauli1, pauli2]))

        # 4. init from np.ndarray
        z = np.array([[True, True], [False, False]])
        x = np.array([[False, True], [True, False]])
        phase = np.array([0, 1])
        pauli_list = PauliList.from_symplectic(z, x, phase)
        print("4. ", pauli_list)

    .. parsed-literal::

        1.  ['II', 'ZI', '-iYY']
        2.  ['iXI']
        3.  ['iXI', 'iZZ']
        4.  ['YZ', '-iIX']

    **Data Access**

    The individual Paulis can be accessed and updated using the ``[]``
    operator which accepts integer, lists, or slices for selecting subsets
    of PauliList. If integer is given, it returns Pauli not PauliList.

    .. code-block::

        pauli_list = PauliList(["XX", "ZZ", "IZ"])
        print("Integer: ", repr(pauli_list[1]))
        print("List: ", repr(pauli_list[[0, 2]]))
        print("Slice: ", repr(pauli_list[0:2]))

    .. parsed-literal::

        Integer:  Pauli('ZZ')
        List:  PauliList(['XX', 'IZ'])
        Slice:  PauliList(['XX', 'ZZ'])

    **Iteration**

    Rows in the Pauli table can be iterated over like a list. Iteration can
    also be done using the label or matrix representation of each row using the
    :meth:`label_iter` and :meth:`matrix_iter` methods.
    """

    # Set the max number of qubits * paulis before string truncation
    __truncate__ = 2000

    def __init__(self, data: Pauli | list):
        """Initialize the PauliList.

        Args:
            data (Pauli or list): input data for Paulis. If input is a list each item in the list
                                  must be a Pauli object or Pauli str.

        Raises:
            QiskitError: if input array is invalid shape.

        Additional Information:
            The input array is not copied so multiple Pauli tables
            can share the same underlying array.
        """
        if isinstance(data, BasePauli):
            base_z, base_x, base_phase = data._z, data._x, data._phase
        elif isinstance(data, StabilizerTable):
            # Conversion from legacy StabilizerTable
            base_z, base_x, base_phase = self._from_array(data.Z, data.X, 2 * data.phase)
        elif isinstance(data, PauliTable):
            # Conversion from legacy PauliTable
            base_z, base_x, base_phase = self._from_array(data.Z, data.X)
        else:
            # Conversion as iterable of Paulis
            base_z, base_x, base_phase = self._from_paulis(data)

        # Initialize BasePauli
        super().__init__(base_z, base_x, base_phase)

    # ---------------------------------------------------------------------
    # Representation conversions
    # ---------------------------------------------------------------------

    @property
    def settings(self):
        """Return settings."""
        return {"data": self.to_labels()}

    def __array__(self, dtype=None):
        """Convert to numpy array"""
        # pylint: disable=unused-argument
        shape = (len(self),) + 2 * (2**self.num_qubits,)
        ret = np.zeros(shape, dtype=complex)
        for i, mat in enumerate(self.matrix_iter()):
            ret[i] = mat
        return ret

    @staticmethod
    def _from_paulis(data):
        """Construct a PauliList from a list of Pauli data.

        Args:
            data (iterable): list of Pauli data.

        Returns:
            PauliList: the constructed PauliList.

        Raises:
            QiskitError: If the input list is empty or contains invalid
            Pauli strings.
        """
        if not isinstance(data, (list, tuple, set, np.ndarray)):
            data = [data]
        num_paulis = len(data)
        if num_paulis == 0:
            raise QiskitError("Input Pauli list is empty.")
        paulis = []
        for i in data:
            if not isinstance(i, Pauli):
                paulis.append(Pauli(i))
            else:
                paulis.append(i)
        num_qubits = paulis[0].num_qubits
        base_z = np.zeros((num_paulis, num_qubits), dtype=bool)
        base_x = np.zeros((num_paulis, num_qubits), dtype=bool)
        base_phase = np.zeros(num_paulis, dtype=int)
        for i, pauli in enumerate(paulis):
            if pauli.num_qubits != num_qubits:
                raise ValueError(
                    f"The {i}th Pauli is defined over {pauli.num_qubits} qubits, "
                    f"but num_qubits == {num_qubits} was expected."
                )
            base_z[i] = pauli._z
            base_x[i] = pauli._x
            base_phase[i] = pauli._phase.item()
        return base_z, base_x, base_phase

    def __repr__(self):
        """Display representation."""
        return self._truncated_str(True)

    def __str__(self):
        """Print representation."""
        return self._truncated_str(False)

    def _truncated_str(self, show_class):
        stop = self._num_paulis
        if self.__truncate__ and self.num_qubits > 0:
            max_paulis = self.__truncate__ // self.num_qubits
            if self._num_paulis > max_paulis:
                stop = max_paulis
        labels = [str(self[i]) for i in range(stop)]
        prefix = "PauliList(" if show_class else ""
        tail = ")" if show_class else ""
        if stop != self._num_paulis:
            suffix = ", ...]" + tail
        else:
            suffix = "]" + tail
        list_str = np.array2string(
            np.array(labels), threshold=stop + 1, separator=", ", prefix=prefix, suffix=suffix
        )
        return prefix + list_str[:-1] + suffix

    def __eq__(self, other):
        """Entrywise comparison of Pauli equality."""
        if not isinstance(other, PauliList):
            other = PauliList(other)
        if not isinstance(other, BasePauli):
            return False
        return self._eq(other)

    def equiv(self, other: PauliList | Pauli) -> np.ndarray:
        """Entrywise comparison of Pauli equivalence up to global phase.

        Args:
            other (PauliList or Pauli): a comparison object.

        Returns:
            np.ndarray: An array of ``True`` or ``False`` for entrywise equivalence
                        of the current table.
        """
        if not isinstance(other, PauliList):
            other = PauliList(other)
        return np.all(self.z == other.z, axis=1) & np.all(self.x == other.x, axis=1)

    # ---------------------------------------------------------------------
    # Direct array access
    # ---------------------------------------------------------------------
    @property
    def phase(self):
        """Return the phase exponent of the PauliList."""
        # Convert internal ZX-phase convention to group phase convention
        return np.mod(self._phase - self._count_y(dtype=self._phase.dtype), 4)

    @phase.setter
    def phase(self, value):
        # Convert group phase convetion to internal ZX-phase convention
        self._phase[:] = np.mod(value + self._count_y(dtype=self._phase.dtype), 4)

    @property
    def x(self):
        """The x array for the symplectic representation."""
        return self._x

    @x.setter
    def x(self, val):
        self._x[:] = val

    @property
    def z(self):
        """The z array for the symplectic representation."""
        return self._z

    @z.setter
    def z(self, val):
        self._z[:] = val

    # ---------------------------------------------------------------------
    # Size Properties
    # ---------------------------------------------------------------------

    @property
    def shape(self):
        """The full shape of the :meth:`array`"""
        return self._num_paulis, self.num_qubits

    @property
    def size(self):
        """The number of Pauli rows in the table."""
        return self._num_paulis

    def __len__(self):
        """Return the number of Pauli rows in the table."""
        return self._num_paulis

    # ---------------------------------------------------------------------
    # Pauli Array methods
    # ---------------------------------------------------------------------

    def __getitem__(self, index):
        """Return a view of the PauliList."""
        # Returns a view of specified rows of the PauliList
        # This supports all slicing operations the underlying array supports.
        if isinstance(index, tuple):
            if len(index) == 1:
                index = index[0]
            elif len(index) > 2:
                raise IndexError(f"Invalid PauliList index {index}")

        # Row-only indexing
        if isinstance(index, (int, np.integer)):
            # Single Pauli
            return Pauli(
                BasePauli(
                    self._z[np.newaxis, index],
                    self._x[np.newaxis, index],
                    self._phase[np.newaxis, index],
                )
            )
        elif isinstance(index, (slice, list, np.ndarray)):
            # Sub-Table view
            return PauliList(BasePauli(self._z[index], self._x[index], self._phase[index]))

        # Row and Qubit indexing
        return PauliList((self._z[index], self._x[index], 0))

    def __setitem__(self, index, value):
        """Update PauliList."""
        if isinstance(index, tuple):
            if len(index) == 1:
                index = index[0]
            elif len(index) > 2:
                raise IndexError(f"Invalid PauliList index {index}")

        # Modify specified rows of the PauliList
        if not isinstance(value, PauliList):
            value = PauliList(value)

        self._z[index] = value._z
        self._x[index] = value._x
        if not isinstance(index, tuple):
            # Row-only indexing
            self._phase[index] = value._phase
        else:
            # Row and Qubit indexing
            self._phase[index[0]] += value._phase
            self._phase %= 4

    def delete(self, ind: int | list, qubit: bool = False) -> PauliList:
        """Return a copy with Pauli rows deleted from table.

        When deleting qubits the qubit index is the same as the
        column index of the underlying :attr:`X` and :attr:`Z` arrays.

        Args:
            ind (int or list): index(es) to delete.
            qubit (bool): if ``True`` delete qubit columns, otherwise delete
                          Pauli rows (Default: ``False``).

        Returns:
            PauliList: the resulting table with the entries removed.

        Raises:
            QiskitError: if ``ind`` is out of bounds for the array size or
                         number of qubits.
        """
        if isinstance(ind, int):
            ind = [ind]

        # Row deletion
        if not qubit:
            if max(ind) >= len(self):
                raise QiskitError(
                    "Indices {} are not all less than the size"
                    " of the PauliList ({})".format(ind, len(self))
                )
            z = np.delete(self._z, ind, axis=0)
            x = np.delete(self._x, ind, axis=0)
            phase = np.delete(self._phase, ind)

            return PauliList(BasePauli(z, x, phase))

        # Column (qubit) deletion
        if max(ind) >= self.num_qubits:
            raise QiskitError(
                "Indices {} are not all less than the number of"
                " qubits in the PauliList ({})".format(ind, self.num_qubits)
            )
        z = np.delete(self._z, ind, axis=1)
        x = np.delete(self._x, ind, axis=1)
        # Use self.phase, not self._phase as deleting qubits can change the
        # ZX phase convention
        return PauliList.from_symplectic(z, x, self.phase)

    def insert(self, ind: int, value: PauliList, qubit: bool = False) -> PauliList:
        """Insert Paulis into the table.

        When inserting qubits the qubit index is the same as the
        column index of the underlying :attr:`X` and :attr:`Z` arrays.

        Args:
            ind (int): index to insert at.
            value (PauliList): values to insert.
            qubit (bool): if ``True`` insert qubit columns, otherwise insert
                          Pauli rows (Default: ``False``).

        Returns:
            PauliList: the resulting table with the entries inserted.

        Raises:
            QiskitError: if the insertion index is invalid.
        """
        if not isinstance(ind, int):
            raise QiskitError("Insert index must be an integer.")

        if not isinstance(value, PauliList):
            value = PauliList(value)

        # Row insertion
        size = self._num_paulis
        if not qubit:
            if ind > size:
                raise QiskitError(
                    "Index {} is larger than the number of rows in the"
                    " PauliList ({}).".format(ind, size)
                )
            base_z = np.insert(self._z, ind, value._z, axis=0)
            base_x = np.insert(self._x, ind, value._x, axis=0)
            base_phase = np.insert(self._phase, ind, value._phase)
            return PauliList(BasePauli(base_z, base_x, base_phase))

        # Column insertion
        if ind > self.num_qubits:
            raise QiskitError(
                "Index {} is greater than number of qubits"
                " in the PauliList ({})".format(ind, self.num_qubits)
            )
        if len(value) == 1:
            # Pad blocks to correct size
            value_x = np.vstack(size * [value.x])
            value_z = np.vstack(size * [value.z])
            value_phase = np.vstack(size * [value.phase])
        elif len(value) == size:
            #  Blocks are already correct size
            value_x = value.x
            value_z = value.z
            value_phase = value.phase
        else:
            # Blocks are incorrect size
            raise QiskitError(
                "Input PauliList must have a single row, or"
                " the same number of rows as the Pauli Table"
                " ({}).".format(size)
            )
        # Build new array by blocks
        z = np.hstack([self.z[:, :ind], value_z, self.z[:, ind:]])
        x = np.hstack([self.x[:, :ind], value_x, self.x[:, ind:]])
        phase = self.phase + value_phase

        return PauliList.from_symplectic(z, x, phase)

    def argsort(self, weight: bool = False, phase: bool = False) -> np.ndarray:
        """Return indices for sorting the rows of the table.

        The default sort method is lexicographic sorting by qubit number.
        By using the `weight` kwarg the output can additionally be sorted
        by the number of non-identity terms in the Pauli, where the set of
        all Paulis of a given weight are still ordered lexicographically.

        Args:
            weight (bool): Optionally sort by weight if ``True`` (Default: ``False``).
            phase (bool): Optionally sort by phase before weight or order
                          (Default: ``False``).

        Returns:
            array: the indices for sorting the table.
        """
        # Get order of each Pauli using
        # I => 0, X => 1, Y => 2, Z => 3
        x = self.x
        z = self.z
        order = 1 * (x & ~z) + 2 * (x & z) + 3 * (~x & z)
        phases = self.phase
        # Optionally get the weight of Pauli
        # This is the number of non identity terms
        if weight:
            weights = np.sum(x | z, axis=1)

        # To preserve ordering between successive sorts we
        # are use the 'stable' sort method
        indices = np.arange(self._num_paulis)

        # Initial sort by phases
        sort_inds = phases.argsort(kind="stable")
        indices = indices[sort_inds]
        order = order[sort_inds]
        if phase:
            phases = phases[sort_inds]
        if weight:
            weights = weights[sort_inds]

        # Sort by order
        for i in range(self.num_qubits):
            sort_inds = order[:, i].argsort(kind="stable")
            order = order[sort_inds]
            indices = indices[sort_inds]
            if weight:
                weights = weights[sort_inds]
            if phase:
                phases = phases[sort_inds]

        # If using weights we implement a sort by total number
        # of non-identity Paulis
        if weight:
            sort_inds = weights.argsort(kind="stable")
            indices = indices[sort_inds]
            phases = phases[sort_inds]

        # If sorting by phase we perform a final sort by the phase value
        # of each pauli
        if phase:
            indices = indices[phases.argsort(kind="stable")]
        return indices

    def sort(self, weight: bool = False, phase: bool = False) -> PauliList:
        """Sort the rows of the table.

        The default sort method is lexicographic sorting by qubit number.
        By using the `weight` kwarg the output can additionally be sorted
        by the number of non-identity terms in the Pauli, where the set of
        all Paulis of a given weight are still ordered lexicographically.

        **Example**

        Consider sorting all a random ordering of all 2-qubit Paulis

        .. code-block::

            from numpy.random import shuffle
            from qiskit.quantum_info.operators import PauliList

            # 2-qubit labels
            labels = ['II', 'IX', 'IY', 'IZ', 'XI', 'XX', 'XY', 'XZ',
                      'YI', 'YX', 'YY', 'YZ', 'ZI', 'ZX', 'ZY', 'ZZ']
            # Shuffle Labels
            shuffle(labels)
            pt = PauliList(labels)
            print('Initial Ordering')
            print(pt)

            # Lexicographic Ordering
            srt = pt.sort()
            print('Lexicographically sorted')
            print(srt)

            # Weight Ordering
            srt = pt.sort(weight=True)
            print('Weight sorted')
            print(srt)

        .. parsed-literal::

            Initial Ordering
            ['YX', 'ZZ', 'XZ', 'YI', 'YZ', 'II', 'XX', 'XI', 'XY', 'YY', 'IX', 'IZ',
             'ZY', 'ZI', 'ZX', 'IY']
            Lexicographically sorted
            ['II', 'IX', 'IY', 'IZ', 'XI', 'XX', 'XY', 'XZ', 'YI', 'YX', 'YY', 'YZ',
             'ZI', 'ZX', 'ZY', 'ZZ']
            Weight sorted
            ['II', 'IX', 'IY', 'IZ', 'XI', 'YI', 'ZI', 'XX', 'XY', 'XZ', 'YX', 'YY',
             'YZ', 'ZX', 'ZY', 'ZZ']

        Args:
            weight (bool): optionally sort by weight if ``True`` (Default: ``False``).
            phase (bool): Optionally sort by phase before weight or order
                          (Default: ``False``).

        Returns:
            PauliList: a sorted copy of the original table.
        """
        return self[self.argsort(weight=weight, phase=phase)]

    def unique(self, return_index: bool = False, return_counts: bool = False) -> PauliList:
        """Return unique Paulis from the table.

        **Example**

        .. code-block::

            from qiskit.quantum_info.operators import PauliList

            pt = PauliList(['X', 'Y', '-X', 'I', 'I', 'Z', 'X', 'iZ'])
            unique = pt.unique()
            print(unique)

        .. parsed-literal::

            ['X', 'Y', '-X', 'I', 'Z', 'iZ']

        Args:
            return_index (bool): If ``True``, also return the indices that
                                 result in the unique array.
                                 (Default: ``False``)
            return_counts (bool): If ``True``, also return the number of times
                                  each unique item appears in the table.

        Returns:
            PauliList: unique
                the table of the unique rows.

            unique_indices: np.ndarray, optional
                The indices of the first occurrences of the unique values in
                the original array. Only provided if ``return_index`` is ``True``.

            unique_counts: np.array, optional
                The number of times each of the unique values comes up in the
                original array. Only provided if ``return_counts`` is ``True``.
        """
        # Check if we need to stack the phase array
        if np.any(self._phase != self._phase[0]):
            # Create a single array of Pauli's and phases for calling np.unique on
            # so that we treat different phased Pauli's as unique
            array = np.hstack([self._z, self._x, self.phase.reshape((self.phase.shape[0], 1))])
        else:
            # All Pauli's have the same phase so we only need to sort the array
            array = np.hstack([self._z, self._x])

        # Get indexes of unique entries
        if return_counts:
            _, index, counts = np.unique(array, return_index=True, return_counts=True, axis=0)
        else:
            _, index = np.unique(array, return_index=True, axis=0)

        # Sort the index so we return unique rows in the original array order
        sort_inds = index.argsort()
        index = index[sort_inds]
        unique = PauliList(BasePauli(self._z[index], self._x[index], self._phase[index]))

        # Concatinate return tuples
        ret = (unique,)
        if return_index:
            ret += (index,)
        if return_counts:
            ret += (counts[sort_inds],)
        if len(ret) == 1:
            return ret[0]
        return ret

    # ---------------------------------------------------------------------
    # BaseOperator methods
    # ---------------------------------------------------------------------

    def tensor(self, other: PauliList) -> PauliList:
        """Return the tensor product with each Pauli in the list.

        Args:
            other (PauliList): another PauliList.

        Returns:
            PauliList: the list of tensor product Paulis.

        Raises:
            QiskitError: if other cannot be converted to a PauliList, does
                         not have either 1 or the same number of Paulis as
                         the current list.
        """
        if not isinstance(other, PauliList):
            other = PauliList(other)
        return PauliList(super().tensor(other))

    def expand(self, other: PauliList) -> PauliList:
        """Return the expand product of each Pauli in the list.

        Args:
            other (PauliList): another PauliList.

        Returns:
            PauliList: the list of tensor product Paulis.

        Raises:
            QiskitError: if other cannot be converted to a PauliList, does
                         not have either 1 or the same number of Paulis as
                         the current list.
        """
        if not isinstance(other, PauliList):
            other = PauliList(other)
        if len(other) not in [1, len(self)]:
            raise QiskitError(
                "Incompatible PauliLists. Other list must "
                "have either 1 or the same number of Paulis."
            )
        return PauliList(super().expand(other))

    def compose(
        self,
        other: PauliList,
        qargs: None | list = None,
        front: bool = False,
        inplace: bool = False,
    ) -> PauliList:
        """Return the composition self∘other for each Pauli in the list.

        Args:
            other (PauliList): another PauliList.
            qargs (None or list): qubits to apply dot product on (Default: ``None``).
            front (bool): If True use `dot` composition method [default: ``False``].
            inplace (bool): If ``True`` update in-place (default: ``False``).

        Returns:
            PauliList: the list of composed Paulis.

        Raises:
            QiskitError: if other cannot be converted to a PauliList, does
                         not have either 1 or the same number of Paulis as
                         the current list, or has the wrong number of qubits
                         for the specified ``qargs``.
        """
        if qargs is None:
            qargs = getattr(other, "qargs", None)
        if not isinstance(other, PauliList):
            other = PauliList(other)
        if len(other) not in [1, len(self)]:
            raise QiskitError(
                "Incompatible PauliLists. Other list must "
                "have either 1 or the same number of Paulis."
            )
        return PauliList(super().compose(other, qargs=qargs, front=front, inplace=inplace))

    def dot(self, other: PauliList, qargs: None | list = None, inplace: bool = False) -> PauliList:
        """Return the composition other∘self for each Pauli in the list.

        Args:
            other (PauliList): another PauliList.
            qargs (None or list): qubits to apply dot product on (Default: ``None``).
            inplace (bool): If True update in-place (default: ``False``).

        Returns:
            PauliList: the list of composed Paulis.

        Raises:
            QiskitError: if other cannot be converted to a PauliList, does
                         not have either 1 or the same number of Paulis as
                         the current list, or has the wrong number of qubits
                         for the specified ``qargs``.
        """
        return self.compose(other, qargs=qargs, front=True, inplace=inplace)

    def _add(self, other: PauliList, qargs: None | list = None) -> PauliList:
        """Append two PauliLists.

        If ``qargs`` are specified the other operator will be added
        assuming it is identity on all other subsystems.

        Args:
            other (PauliList): another table.
            qargs (None or list): optional subsystems to add on
                                  (Default: ``None``)

        Returns:
            PauliList: the concatenated list ``self`` + ``other``.
        """
        if qargs is None:
            qargs = getattr(other, "qargs", None)

        if not isinstance(other, PauliList):
            other = PauliList(other)

        self._op_shape._validate_add(other._op_shape, qargs)

        base_phase = np.hstack((self._phase, other._phase))

        if qargs is None or (sorted(qargs) == qargs and len(qargs) == self.num_qubits):
            base_z = np.vstack([self._z, other._z])
            base_x = np.vstack([self._x, other._x])
        else:
            # Pad other with identity and then add
            padded = BasePauli(
                np.zeros((other.size, self.num_qubits), dtype=bool),
                np.zeros((other.size, self.num_qubits), dtype=bool),
                np.zeros(other.size, dtype=int),
            )
            padded = padded.compose(other, qargs=qargs, inplace=True)
            base_z = np.vstack([self._z, padded._z])
            base_x = np.vstack([self._x, padded._x])

        return PauliList(BasePauli(base_z, base_x, base_phase))

    def _multiply(self, other: complex | np.ndarray) -> PauliList:
        """Multiply each Pauli in the list by a phase.

        Args:
            other (complex or array): a complex number in [1, -1j, -1, 1j]

        Returns:
            PauliList: the list of Paulis other * self.

        Raises:
            QiskitError: if the phase is not in the set [1, -1j, -1, 1j].
        """
        return PauliList(super()._multiply(other))

    def conjugate(self):
        """Return the conjugate of each Pauli in the list."""
        return PauliList(super().conjugate())

    def transpose(self):
        """Return the transpose of each Pauli in the list."""
        return PauliList(super().transpose())

    def adjoint(self):
        """Return the adjoint of each Pauli in the list."""
        return PauliList(super().adjoint())

    def inverse(self):
        """Return the inverse of each Pauli in the list."""
        return PauliList(super().adjoint())

    # ---------------------------------------------------------------------
    # Utility methods
    # ---------------------------------------------------------------------

    def commutes(self, other: PauliList, qargs: list | None = None) -> bool:
        """Return True for each Pauli that commutes with other.

        Args:
            other (PauliList): another PauliList operator.
            qargs (list): qubits to apply dot product on (default: ``None``).

        Returns:
            bool: ``True`` if Paulis commute, ``False`` if they anti-commute.
        """
        if qargs is None:
            qargs = getattr(other, "qargs", None)
        if not isinstance(other, BasePauli):
            other = PauliList(other)
        return super().commutes(other, qargs=qargs)

    def anticommutes(self, other: PauliList, qargs: list | None = None) -> bool:
        """Return ``True`` if other Pauli that anticommutes with other.

        Args:
            other (PauliList): another PauliList operator.
            qargs (list): qubits to apply dot product on (default: ``None``).

        Returns:
            bool: ``True`` if Paulis anticommute, ``False`` if they commute.
        """
        return np.logical_not(self.commutes(other, qargs=qargs))

    def commutes_with_all(self, other: PauliList) -> np.ndarray:
        """Return indexes of rows that commute ``other``.

        If ``other`` is a multi-row Pauli list the returned vector indexes rows
        of the current PauliList that commute with *all* Paulis in other.
        If no rows satisfy the condition the returned array will be empty.

        Args:
            other (PauliList): a single Pauli or multi-row PauliList.

        Returns:
            array: index array of the commuting rows.
        """
        return self._commutes_with_all(other)

    def anticommutes_with_all(self, other: PauliList) -> np.ndarray:
        """Return indexes of rows that commute other.

        If ``other`` is a multi-row Pauli list the returned vector indexes rows
        of the current PauliList that anti-commute with *all* Paulis in other.
        If no rows satisfy the condition the returned array will be empty.

        Args:
            other (PauliList): a single Pauli or multi-row PauliList.

        Returns:
            array: index array of the anti-commuting rows.
        """
        return self._commutes_with_all(other, anti=True)

    def _commutes_with_all(self, other: PauliList, anti: bool = False) -> np.ndarray:
        """Return row indexes that commute with all rows in another PauliList.

        Args:
            other (PauliList): a PauliList.
            anti (bool): if ``True`` return rows that anti-commute, otherwise
                         return rows that commute (Default: ``False``).

        Returns:
            array: index array of commuting or anti-commuting row.
        """
        if not isinstance(other, PauliList):
            other = PauliList(other)
        comms = self.commutes(other[0])
        (inds,) = np.where(comms == int(not anti))
        for pauli in other[1:]:
            comms = self[inds].commutes(pauli)
            (new_inds,) = np.where(comms == int(not anti))
            if new_inds.size == 0:
                # No commuting rows
                return new_inds
            inds = inds[new_inds]
        return inds

<<<<<<< HEAD
    def evolve(
        self, other: Pauli | Clifford | QuantumCircuit, qargs: list | None = None, frame: str = "h"
    ) -> Pauli:
        r"""Evolve the Pauli by a Clifford.
=======
    def evolve(self, other, qargs=None, frame="h"):
        r"""Performs either Heisenberg (default) or Schrödinger picture
        evolution of the Pauli by a Clifford and returns the evolved Pauli.
>>>>>>> 8a8609f9

        Schrödinger picture evolution can be chosen by passing parameter ``frame='s'``.
        This option yields a faster calculation.

        Heisenberg picture evolves the Pauli as :math:`P^\prime = C^\dagger.P.C`.

        Schrödinger picture evolves the Pauli as :math:`P^\prime = C.P.C^\dagger`.

        Args:
            other (Pauli or Clifford or QuantumCircuit): The Clifford operator to evolve by.
            qargs (list): a list of qubits to apply the Clifford to.
            frame (string): ``'h'`` for Heisenberg (default) or ``'s'`` for Schrödinger framework.

        Returns:
            PauliList: the Pauli :math:`C^\dagger.P.C` (Heisenberg picture)
            or the Pauli :math:`C.P.C^\dagger` (Schrödinger picture).

        Raises:
            QiskitError: if the Clifford number of qubits and qargs don't match.
        """
        from qiskit.circuit import Instruction

        if qargs is None:
            qargs = getattr(other, "qargs", None)

        if not isinstance(other, (BasePauli, Instruction, QuantumCircuit, Clifford)):
            # Convert to a PauliList
            other = PauliList(other)

        return PauliList(super().evolve(other, qargs=qargs, frame=frame))

    def to_labels(self, array: bool = False):
        r"""Convert a PauliList to a list Pauli string labels.

        For large PauliLists converting using the ``array=True``
        kwarg will be more efficient since it allocates memory for
        the full Numpy array of labels in advance.

        .. list-table:: Pauli Representations
            :header-rows: 1

            * - Label
              - Symplectic
              - Matrix
            * - ``"I"``
              - :math:`[0, 0]`
              - :math:`\begin{bmatrix} 1 & 0 \\ 0 & 1 \end{bmatrix}`
            * - ``"X"``
              - :math:`[1, 0]`
              - :math:`\begin{bmatrix} 0 & 1 \\ 1 & 0  \end{bmatrix}`
            * - ``"Y"``
              - :math:`[1, 1]`
              - :math:`\begin{bmatrix} 0 & -i \\ i & 0  \end{bmatrix}`
            * - ``"Z"``
              - :math:`[0, 1]`
              - :math:`\begin{bmatrix} 1 & 0 \\ 0 & -1  \end{bmatrix}`

        Args:
            array (bool): return a Numpy array if ``True``, otherwise
                          return a list (Default: ``False``).

        Returns:
            list or array: The rows of the PauliList in label form.
        """
        if (self.phase == 1).any():
            prefix_len = 2
        elif (self.phase > 0).any():
            prefix_len = 1
        else:
            prefix_len = 0
        str_len = self.num_qubits + prefix_len
        ret = np.zeros(self.size, dtype=f"<U{str_len}")
        iterator = self.label_iter()
        for i in range(self.size):
            ret[i] = next(iterator)
        if array:
            return ret
        return ret.tolist()

    def to_matrix(self, sparse: bool = False, array: bool = False) -> list:
        r"""Convert to a list or array of Pauli matrices.

        For large PauliLists converting using the ``array=True``
        kwarg will be more efficient since it allocates memory a full
        rank-3 Numpy array of matrices in advance.

        .. list-table:: Pauli Representations
            :header-rows: 1

            * - Label
              - Symplectic
              - Matrix
            * - ``"I"``
              - :math:`[0, 0]`
              - :math:`\begin{bmatrix} 1 & 0 \\ 0 & 1 \end{bmatrix}`
            * - ``"X"``
              - :math:`[1, 0]`
              - :math:`\begin{bmatrix} 0 & 1 \\ 1 & 0  \end{bmatrix}`
            * - ``"Y"``
              - :math:`[1, 1]`
              - :math:`\begin{bmatrix} 0 & -i \\ i & 0  \end{bmatrix}`
            * - ``"Z"``
              - :math:`[0, 1]`
              - :math:`\begin{bmatrix} 1 & 0 \\ 0 & -1  \end{bmatrix}`

        Args:
            sparse (bool): if ``True`` return sparse CSR matrices, otherwise
                           return dense Numpy arrays (Default: ``False``).
            array (bool): return as rank-3 numpy array if ``True``, otherwise
                          return a list of Numpy arrays (Default: ``False``).

        Returns:
            list: A list of dense Pauli matrices if ``array=False` and ``sparse=False`.
            list: A list of sparse Pauli matrices if ``array=False`` and ``sparse=True``.
            array: A dense rank-3 array of Pauli matrices if ``array=True``.
        """
        if not array:
            # We return a list of Numpy array matrices
            return list(self.matrix_iter(sparse=sparse))
        # For efficiency we also allow returning a single rank-3
        # array where first index is the Pauli row, and second two
        # indices are the matrix indices
        dim = 2**self.num_qubits
        ret = np.zeros((self.size, dim, dim), dtype=complex)
        iterator = self.matrix_iter(sparse=sparse)
        for i in range(self.size):
            ret[i] = next(iterator)
        return ret

    # ---------------------------------------------------------------------
    # Custom Iterators
    # ---------------------------------------------------------------------

    def label_iter(self):
        """Return a label representation iterator.

        This is a lazy iterator that converts each row into the string
        label only as it is used. To convert the entire table to labels use
        the :meth:`to_labels` method.

        Returns:
            LabelIterator: label iterator object for the PauliList.
        """

        class LabelIterator(CustomIterator):
            """Label representation iteration and item access."""

            def __repr__(self):
                return f"<PauliList_label_iterator at {hex(id(self))}>"

            def __getitem__(self, key):
                return self.obj._to_label(self.obj._z[key], self.obj._x[key], self.obj._phase[key])

        return LabelIterator(self)

    def matrix_iter(self, sparse: bool = False):
        """Return a matrix representation iterator.

        This is a lazy iterator that converts each row into the Pauli matrix
        representation only as it is used. To convert the entire table to
        matrices use the :meth:`to_matrix` method.

        Args:
            sparse (bool): optionally return sparse CSR matrices if ``True``,
                           otherwise return Numpy array matrices
                           (Default: ``False``)

        Returns:
            MatrixIterator: matrix iterator object for the PauliList.
        """

        class MatrixIterator(CustomIterator):
            """Matrix representation iteration and item access."""

            def __repr__(self):
                return f"<PauliList_matrix_iterator at {hex(id(self))}>"

            def __getitem__(self, key):
                return self.obj._to_matrix(
                    self.obj._z[key], self.obj._x[key], self.obj._phase[key], sparse=sparse
                )

        return MatrixIterator(self)

    # ---------------------------------------------------------------------
    # Class methods
    # ---------------------------------------------------------------------

    @classmethod
    def from_symplectic(
        cls, z: np.ndarray, x: np.ndarray, phase: np.ndarray | None = 0
    ) -> PauliList:
        """Construct a PauliList from a symplectic data.

        Args:
            z (np.ndarray): 2D boolean Numpy array.
            x (np.ndarray): 2D boolean Numpy array.
            phase (np.ndarray or None): Optional, 1D integer array from Z_4.

        Returns:
            PauliList: the constructed PauliList.
        """
        base_z, base_x, base_phase = cls._from_array(z, x, phase)
        return cls(BasePauli(base_z, base_x, base_phase))

    def _noncommutation_graph(self, qubit_wise):
        """Create an edge list representing the non-commutation graph (Pauli Graph).

        An edge (i, j) is present if i and j are not commutable.

        Args:
            qubit_wise (bool): whether the commutation rule is applied to the whole operator,
                or on a per-qubit basis.

        Returns:
            list[tuple[int,int]]: A list of pairs of indices of the PauliList that are not commutable.
        """
        # convert a Pauli operator into int vector where {I: 0, X: 2, Y: 3, Z: 1}
        mat1 = np.array(
            [op.z + 2 * op.x for op in self],
            dtype=np.int8,
        )
        mat2 = mat1[:, None]
        # This is 0 (false-y) iff one of the operators is the identity and/or both operators are the
        # same.  In other cases, it is non-zero (truth-y).
        qubit_anticommutation_mat = (mat1 * mat2) * (mat1 - mat2)
        # 'adjacency_mat[i, j]' is True iff Paulis 'i' and 'j' do not commute in the given strategy.
        if qubit_wise:
            adjacency_mat = np.logical_or.reduce(qubit_anticommutation_mat, axis=2)
        else:
            # Don't commute if there's an odd number of element-wise anti-commutations.
            adjacency_mat = np.logical_xor.reduce(qubit_anticommutation_mat, axis=2)
        # Convert into list where tuple elements are non-commuting operators.  We only want to
        # results from one triangle to avoid symmetric duplications.
        return list(zip(*np.where(np.triu(adjacency_mat, k=1))))

    def _create_graph(self, qubit_wise: bool) -> rx.PyGraph:
        """Transform measurement operator grouping problem into graph coloring problem

        Args:
            qubit_wise (bool): whether the commutation rule is applied to the whole operator,
                or on a per-qubit basis.

        Returns:
            rustworkx.PyGraph: A class of undirected graphs
        """

        edges = self._noncommutation_graph(qubit_wise)
        graph = rx.PyGraph()
        graph.add_nodes_from(range(self.size))
        graph.add_edges_from_no_data(edges)
        return graph

    def group_qubit_wise_commuting(self) -> list[PauliList]:
        """Partition a PauliList into sets of mutually qubit-wise commuting Pauli strings.

        Returns:
            list[PauliList]: List of PauliLists where each PauliList contains commutable Pauli operators.
        """
        return self.group_commuting(qubit_wise=True)

    def group_commuting(self, qubit_wise: bool = False) -> list[PauliList]:
        """Partition a PauliList into sets of commuting Pauli strings.

        Args:
            qubit_wise (bool): whether the commutation rule is applied to the whole operator,
                or on a per-qubit basis.  For example:

                .. code-block:: python

                    >>> from qiskit.quantum_info import PauliList
                    >>> op = PauliList(["XX", "YY", "IZ", "ZZ"])
                    >>> op.group_commuting()
                    [PauliList(['XX', 'YY']), PauliList(['IZ', 'ZZ'])]
                    >>> op.group_commuting(qubit_wise=True)
                    [PauliList(['XX']), PauliList(['YY']), PauliList(['IZ', 'ZZ'])]

        Returns:
            list[PauliList]: List of PauliLists where each PauliList contains commuting Pauli operators.
        """

        graph = self._create_graph(qubit_wise)
        # Keys in coloring_dict are nodes, values are colors
        coloring_dict = rx.graph_greedy_color(graph)
        groups = defaultdict(list)
        for idx, color in coloring_dict.items():
            groups[color].append(idx)
        return [self[group] for group in groups.values()]<|MERGE_RESOLUTION|>--- conflicted
+++ resolved
@@ -910,16 +910,11 @@
             inds = inds[new_inds]
         return inds
 
-<<<<<<< HEAD
     def evolve(
         self, other: Pauli | Clifford | QuantumCircuit, qargs: list | None = None, frame: str = "h"
     ) -> Pauli:
-        r"""Evolve the Pauli by a Clifford.
-=======
-    def evolve(self, other, qargs=None, frame="h"):
         r"""Performs either Heisenberg (default) or Schrödinger picture
         evolution of the Pauli by a Clifford and returns the evolved Pauli.
->>>>>>> 8a8609f9
 
         Schrödinger picture evolution can be chosen by passing parameter ``frame='s'``.
         This option yields a faster calculation.
